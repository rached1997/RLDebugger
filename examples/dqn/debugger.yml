--- conflicted
+++ resolved
@@ -9,11 +9,6 @@
 #        period: 100
 #      - name: Bias
 #        period: 10
-<<<<<<< HEAD
-=======
-#      - name: Bias
-#        period: 10
->>>>>>> 6b475d17
 #      - name: Loss
 #        period: 10
 #      - name: Weight
@@ -22,14 +17,11 @@
 #      - name: Gradient
       - name: Action
         period: 10
-<<<<<<< HEAD
         skip_run_threshold: 2
-=======
->>>>>>> 6b475d17
 #      - name: Agent
 #      - name: ExplorationParameter
-      - name: Reward
-        period: 10
+#      - name: Reward
+#        period: 10
 #      - name: State
 #        period: 10
 #      - name: Step
