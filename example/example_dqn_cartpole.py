import torch
import numpy as np
import hive
from hive.runners.utils import load_config
from hive.runners.single_agent_loop import set_up_experiment
from hive.agents.dqn import DQNAgent
from debugger import rl_debugger


# uncomment the following line if you want to use the custom check provided in the example folder
# from custom_checker import CustomChecker


class DebuggableDQNAgent(DQNAgent):

    @torch.no_grad()
    def act(self, observation):

        if self._training:
            if not self._learn_schedule.get_value():
                epsilon = 1.0
            else:
                epsilon = self._epsilon_schedule.update()
        else:
            epsilon = self._test_epsilon

        observation = torch.tensor(np.expand_dims(observation, axis=0), device=self._device).float()
        qvals = self._qnet(observation)
        if self._rng.random() < epsilon:
            action = self._rng.integers(self._act_dim)
            # rl_debugger.run_debugging(actions_probs=torch.softmax(torch.randn(1, self._act_dim), dim=1).to('cuda'))
        else:
            action = torch.argmax(qvals).item()
            # rl_debugger.run_debugging(actions_probs=qvals)

<<<<<<< HEAD
        # rl_debugger.run_debugging(model=self._qnet, observations=observation, exploration_factor=self._test_epsilon)
=======
        rl_debugger.run_debugging(model=self._qnet, observations=observation, exploration_factor=epsilon)
>>>>>>> 047d8b4f
        return action

    def update(self, update_info):
        if update_info["done"]:
            self._state["episode_start"] = True

        if not self._training:
            return

        self._replay_buffer.add(**self.preprocess_update_info(update_info))
        if (
                self._learn_schedule.update()
                and self._replay_buffer.size() > 0
                and self._update_period_schedule.update()
        ):
            batch = self._replay_buffer.sample(batch_size=self._batch_size)
            (
                current_state_inputs,
                next_state_inputs,
                batch,
            ) = self.preprocess_update_batch(batch)

            # Compute predicted Q values
            self._optimizer.zero_grad()
            pred_qvals = self._qnet(*current_state_inputs)
            actions = batch["action"].long()
            pred_qvals = pred_qvals[torch.arange(pred_qvals.size(0)), actions]

            # Compute 1-step Q targets
            next_qvals = self._target_qnet(*next_state_inputs)
            next_qvals, _ = torch.max(next_qvals, dim=1)
            q_targets = batch["reward"] + self._discount_rate * next_qvals * (1 - batch["done"])

            # rl_debugger.run_debugging(model=self._qnet,
            #                           loss_fn=self._loss_fn,
            #                           opt=self._optimizer,
            #                           target_model=self._target_qnet,
            #                           target_model_update_period=self._target_net_update_schedule._total_period,
            #                           target_net_update_fraction=1,
            #                           observations=current_state_inputs[0],
            #                           targets=q_targets.detach(),
            #                           predictions=pred_qvals.detach(),
            #                           actions=actions,
            #                           predicted_next_vals=next_qvals.detach(),
            #                           discount_rate=self._discount_rate,
            #                           steps_rewards=batch["reward"],
            #                           steps_done=batch["done"]
            #                           )

            loss = self._loss_fn(pred_qvals, q_targets).mean()

            loss.backward()
            if self._grad_clip is not None:
                torch.nn.utils.clip_grad_value_(
                    self._qnet.parameters(), self._grad_clip
                )
            self._optimizer.step()

        # Update target network
        self._target_qnet = self._qnet
        if self._target_net_update_schedule.update():
            self._update_target()


def main():
    hive.registry.register('DebuggableDQNAgent', DebuggableDQNAgent, DebuggableDQNAgent)
    config = load_config(config='agent_configs/custom_agent_cartpole.yml')

    # uncomment the following line if you want to use the custom checker
    # the register method should be called before the set_config method
    # rl_debugger.register(checker_name="CustomChecker", checker_class=CustomChecker)
    rl_debugger.set_config(config_path="debugger.yml")

    runner = set_up_experiment(config)
    runner.run_training()


if __name__ == '__main__':
    main()<|MERGE_RESOLUTION|>--- conflicted
+++ resolved
@@ -33,11 +33,8 @@
             action = torch.argmax(qvals).item()
             # rl_debugger.run_debugging(actions_probs=qvals)
 
-<<<<<<< HEAD
         # rl_debugger.run_debugging(model=self._qnet, observations=observation, exploration_factor=self._test_epsilon)
-=======
         rl_debugger.run_debugging(model=self._qnet, observations=observation, exploration_factor=epsilon)
->>>>>>> 047d8b4f
         return action
 
     def update(self, update_info):
